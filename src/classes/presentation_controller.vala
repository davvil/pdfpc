/**
 * Presentation Event controller
 *
 * This file is part of pdf-presenter-console.
 *
 * Copyright (C) 2010-2011 Jakob Westhoff <jakob@westhoffswelt.de>
 * 
 * This program is free software; you can redistribute it and/or modify
 * it under the terms of the GNU General Public License as published by
 * the Free Software Foundation; either version 2 of the License, or
 * (at your option) any later version.
 * 
 * This program is distributed in the hope that it will be useful,
 * but WITHOUT ANY WARRANTY; without even the implied warranty of
 * MERCHANTABILITY or FITNESS FOR A PARTICULAR PURPOSE.  See the
 * GNU General Public License for more details.
 * 
 * You should have received a copy of the GNU General Public License along
 * with this program; if not, write to the Free Software Foundation, Inc.,
 * 51 Franklin Street, Fifth Floor, Boston, MA 02110-1301 USA.
 */

using GLib;

namespace org.westhoffswelt.pdfpresenter {
    /**
     * Controller handling all the triggered events/signals
     */
    public class PresentationController: Object {

        /**
         * Controllables which are registered with this presentation controller.
         */
        protected List<Controllable> controllables;

        /**
         * Ignore input events. Useful e.g. for editing notes.
         */
        protected bool ignore_input_events = false;

        /**
         * Notes for the slides
         */
        protected SlidesNotes notes;

        /**
         * Instantiate a new controller
         */
        public PresentationController(SlidesNotes notes) {
            this.controllables = new List<Controllable>();
            this.notes = notes;
        }

        /**
         * Handle keypresses to each of the controllables
         *
         * This seperate handling is needed because keypresses from any of the
         * window have implications on the behaviour of both of them. Therefore
         * this controller is needed to take care of the needed actions.
         *
         * There are no Vala bindings for gdk/gdkkeysyms.h
         * https://bugzilla.gnome.org/show_bug.cgi?id=551184
         *
         */
<<<<<<< HEAD
        public void key_press( Gdk.EventKey key ) {
            switch( key.keyval ) {
                case 0xff0d: /* Return */
                case 0xff53: /* Cursor right */
                case 0xff56: /* Page down */
                case 0x020:  /* Space */
                    this.controllables_next_page();
                break;
                case 0x06e:  /* n */
                    this.controllables_jump10();
                break;
                case 0xff51: /* Cursor left */
                case 0xff55: /* Page Up */
                    this.controllables_previous_page();
                break;
                case 0xff08: /* Backspace */
                case 0x070:
                    this.controllables_back10();
                break;
                case 0xff1b: /* Escape */
                case 0x071:  /* q */
                    Gtk.main_quit();
                break;
                case 0xff50: /* Home */
                    this.controllables_reset();
                break;
                case 0x062: /* b*/
                    this.controllables_fade_to_black();
                break;
=======
        public bool key_press( Gdk.EventKey key ) {
            if ( !ignore_input_events ) {
                switch( key.keyval ) {
                    case 0xff0d: /* Return */
                    case 0xff53: /* Cursor right */
                    case 0xff56: /* Page down */
                    case 0x020:  /* Space */
                        this.controllables_next_page();
                    break;
                    case 0x06e:  /* n */
                        this.controllables_jump10();
                    break;
                    case 0xff51: /* Cursor left */
                    case 0xff55: /* Page Up */
                        this.controllables_previous_page();
                    break;
                    case 0xff08: /* Backspace */
                    case 0x070:
                        this.controllables_back10();
                    break;
                    case 0xff1b: /* Escape */
                    case 0x071:  /* q */
                        Gtk.main_quit();
                    break;
                    case 0xff50: /* Home */
                        this.controllables_reset();
                    break;
                    case 0x065: /* e */
                        this.controllables_edit_note();
                    break;
                    case 0x073: /* s */
                        this.notes.save_to_disk();
                    break;
                }
                return true;
            } else {
                return false;
>>>>>>> 2f74579b
            }
        }

        /**
         * Handle mouse clicks to each of the controllables
         */
        public bool button_press( Gdk.EventButton button ) {
            if ( !ignore_input_events ) {
                switch( button.button ) {
                    case 1: /* Left button */
                        this.controllables_next_page();
                    break;
                    case 3: /* Right button */
                        this.controllables_previous_page();
                    break;
                }
                return true;
            } else {
                return false;
            }
        }

        /**
         * A request to change the page has been issued
         */
        public void page_change_request( int page_number ) {
            this.controllables_goto_page( page_number );
        }

        /**
         * Set the state of ignote_input_events
         */
        public void set_ignore_input_events( bool v ) {
            ignore_input_events = v;
        }

        /**
         * Register a new Controllable instance on this controller. 
         *
         * On success true is returned, in case the controllable has already been
         * registered false is returned.
         */
        public bool register_controllable( Controllable controllable ) {
            if ( this.controllables.find( controllable ) != null ) {
                // The controllable has already been added.
                return false;
            }

            controllable.set_controller( this );
            this.controllables.append( controllable );
            
            return true;
        }
        
        /**
         * Move all registered controllables to the next page
         */
        protected void controllables_next_page() {
            foreach( Controllable c in this.controllables ) {
                c.next_page();
            }
        }

        /**
         * Move all registered controllables 10 pages forward
         */
        protected void controllables_jump10() {
            foreach( Controllable c in this.controllables ) {
                c.jump10();
            }
        }

        /**
         * Move all registered controllables to the previous page
         */
        protected void controllables_previous_page() {
            foreach( Controllable c in this.controllables ) {
                c.previous_page();
            }
        }

        /**
         * Go back 10 pages in all registered controllables
         */
        protected void controllables_back10() {
            foreach( Controllable c in this.controllables ) {
                c.back10();
            }
        }

        /**
         * Reset all registered controllables to their initial state
         */
        protected void controllables_reset() {
            foreach( Controllable c in this.controllables ) {
                c.reset();
            }
        }

        /**
         * Have all controllables display a certain page
         */
        protected void controllables_goto_page( int page_number ) {
            foreach( Controllable c in this.controllables ) {
                c.goto_page( page_number );
            }
        }

<<<<<<< HEAD
        protected void controllables_fade_to_black() {
            foreach( Controllable c in this.controllables ) {
                c.fade_to_black();
            }
        }
=======
        /**
         * Edit note for current slide.
         */
        protected void controllables_edit_note() {
            foreach( Controllable c in this.controllables ) {
                c.edit_note();
            }
        }
            
>>>>>>> 2f74579b
    }
}<|MERGE_RESOLUTION|>--- conflicted
+++ resolved
@@ -62,37 +62,6 @@
          * https://bugzilla.gnome.org/show_bug.cgi?id=551184
          *
          */
-<<<<<<< HEAD
-        public void key_press( Gdk.EventKey key ) {
-            switch( key.keyval ) {
-                case 0xff0d: /* Return */
-                case 0xff53: /* Cursor right */
-                case 0xff56: /* Page down */
-                case 0x020:  /* Space */
-                    this.controllables_next_page();
-                break;
-                case 0x06e:  /* n */
-                    this.controllables_jump10();
-                break;
-                case 0xff51: /* Cursor left */
-                case 0xff55: /* Page Up */
-                    this.controllables_previous_page();
-                break;
-                case 0xff08: /* Backspace */
-                case 0x070:
-                    this.controllables_back10();
-                break;
-                case 0xff1b: /* Escape */
-                case 0x071:  /* q */
-                    Gtk.main_quit();
-                break;
-                case 0xff50: /* Home */
-                    this.controllables_reset();
-                break;
-                case 0x062: /* b*/
-                    this.controllables_fade_to_black();
-                break;
-=======
         public bool key_press( Gdk.EventKey key ) {
             if ( !ignore_input_events ) {
                 switch( key.keyval ) {
@@ -115,10 +84,14 @@
                     break;
                     case 0xff1b: /* Escape */
                     case 0x071:  /* q */
+                        this.notes.save_to_disk();
                         Gtk.main_quit();
                     break;
                     case 0xff50: /* Home */
                         this.controllables_reset();
+                    break;
+                    case 0x062: /* b*/
+                        this.controllables_fade_to_black();
                     break;
                     case 0x065: /* e */
                         this.controllables_edit_note();
@@ -130,7 +103,6 @@
                 return true;
             } else {
                 return false;
->>>>>>> 2f74579b
             }
         }
 
@@ -239,13 +211,15 @@
             }
         }
 
-<<<<<<< HEAD
+        /**
+         * Fill the presentation display with black
+         */
         protected void controllables_fade_to_black() {
             foreach( Controllable c in this.controllables ) {
                 c.fade_to_black();
             }
         }
-=======
+
         /**
          * Edit note for current slide.
          */
@@ -254,7 +228,5 @@
                 c.edit_note();
             }
         }
-            
->>>>>>> 2f74579b
     }
 }